import AVFoundation

#if os(macOS)
    import AppKit

    public typealias DSColor = NSColor
    public typealias DSImage = NSImage
    public enum DSScreen {
        public static var scale: CGFloat { NSScreen.main?.backingScaleFactor ?? 1 }
    }
#else
    import UIKit

    public typealias DSColor = UIColor
    public typealias DSImage = UIImage
    public enum DSScreen {
<<<<<<< HEAD
        public static var scale: CGFloat { UIScreen.main.scale }
=======
        public static var scale: CGFloat {
            #if swift(>=5.9) && os(visionOS)
            return (UIApplication.shared.connectedScenes.first(where: {$0 is UIWindowScene}) as? UIWindowScene)?.traitCollection.displayScale ?? 1
            #else
            return UIScreen.main.scale
            #endif
        }
>>>>>>> d5106db4
    }
#endif

/**
 Renders the waveformsamples  on the provided `CGContext`.

 Default implementations are `LinearWaveformRenderer` and `CircularWaveformRenderer`.
 Check out those if you'd like to implement your own custom renderer.
*/
public protocol WaveformRenderer: Sendable {

    /**
     Calculates a CGPath from the waveform samples.

     - Parameters:
        - samples: `[Float]` of the amplitude envelope to be drawn, normalized to interval `(0...1)`. `0` is maximum (typically `0dB`).
        `1` is the noise floor, typically `-50dB`, as defined in `WaveformAnalyzer.noiseFloorDecibelCutoff`.
        - lastOffset: You can typtically leave this `0`. **Required for live rendering**, where it is needed to keep track of the last drawing cycle. Setting it avoids 'flickering' as samples are being added
         continuously and the waveform moves across the view.
     */
    func path(samples: [Float], with configuration: Waveform.Configuration, lastOffset: Int) -> CGPath

    /**
     Renders the waveform samples  on the provided `CGContext`.

     - Parameters:
        - samples: `[Float]` of the amplitude envelope to be drawn, normalized to interval `(0...1)`. `0` is maximum (typically `0dB`).
        `1` is the noise floor, typically `-50dB`, as defined in `WaveformAnalyzer.noiseFloorDecibelCutoff`.
        - with configuration: The desired configuration to be used for drawing.
        - lastOffset: You can typtically leave this `0`. **Required for live rendering**, where it is needed to keep track of the last drawing cycle. Setting it avoids 'flickering' as samples are being added
         continuously and the waveform moves across the view.
     */
    func render(samples: [Float], on context: CGContext, with configuration: Waveform.Configuration, lastOffset: Int)
}

public enum Waveform {
    /**
     Style of the waveform which is used during drawing:
     - **filled**: Use solid color for the waveform.
     - **outlined**: Draws the envelope as an outline with the provided thickness.
     - **gradient**: Use gradient based on color for the waveform.
     - **gradientOutlined**: Use gradient based on color for the waveform. Draws the envelope as an outline with the provided thickness.
     - **striped**: Use striped filling based on color for the waveform.
     */
    public enum Style: Equatable, Sendable {
        public struct StripeConfig: Equatable, Sendable {
            /// Color of the waveform stripes. Default is clear.
            public let color: DSColor

            /// Width of stripes drawn. Default is `1`
            public let width: CGFloat

            /// Space between stripes. Default is `5`
            public let spacing: CGFloat

            /// Line cap style. Default is `.round`.
            public let lineCap: CGLineCap

            public init(color: DSColor, width: CGFloat = 1, spacing: CGFloat = 5, lineCap: CGLineCap = .round) {
                self.color = color
                self.width = width
                self.spacing = spacing
                self.lineCap = lineCap
            }
        }

        case filled(DSColor)
        case outlined(DSColor, CGFloat)
        case gradient([DSColor])
        case gradientOutlined([DSColor], CGFloat)
        case striped(StripeConfig)
    }

    /**
     Defines the damping attributes of the waveform.
     */
    public struct Damping: Equatable, Sendable {
        public enum Sides: Equatable, Sendable {
            case left
            case right
            case both
        }

        /// Determines the percentage of the resulting graph to be damped.
        ///
        /// Must be within `(0..<0.5)` to leave an undapmened area.
        /// Default is `0.125`
        public let percentage: Float

        /// Determines which sides of the graph to damp.
        /// Default is `.both`
        public let sides: Sides

        /// Easing function to be used. Default is `pow(x, 2)`.
        public let easing: @Sendable (Float) -> Float

        public init(percentage: Float = 0.125, sides: Sides = .both, easing: @escaping @Sendable (Float) -> Float = { x in pow(x, 2) }) {
            guard (0...0.5).contains(percentage) else {
                preconditionFailure("dampingPercentage must be within (0..<0.5)")
            }

            self.percentage = percentage
            self.sides = sides
            self.easing = easing
        }

        /// Build a new `Waveform.Damping` with only the given parameters replaced.
        public func with(percentage: Float? = nil, sides: Sides? = nil, easing: (@Sendable (Float) -> Float)? = nil) -> Damping {
            .init(percentage: percentage ?? self.percentage, sides: sides ?? self.sides, easing: easing ?? self.easing)
        }

        public static func == (lhs: Waveform.Damping, rhs: Waveform.Damping) -> Bool {
            // poor-man's way to make two closures Equatable w/o too much hassle
            let randomEqualitySample = Float.random(in: (0..<Float.greatestFiniteMagnitude))
            return lhs.percentage == rhs.percentage && lhs.sides == rhs.sides && lhs.easing(randomEqualitySample) == rhs.easing(randomEqualitySample)
        }
    }

    /// Allows customization of the waveform output image.
    public struct Configuration: Equatable, Sendable {
        /// Desired output size of the waveform image, works together with scale. Default is `.zero`.
        public let size: CGSize

        /// Background color of the waveform, defaults to `clear`.
        public let backgroundColor: DSColor

        /// Waveform drawing style, defaults to `.gradient`.
        public let style: Style

        /// *Optional* Waveform damping, defaults to `nil`.
        public let damping: Damping?

        /// Scale (@2x, @3x, etc.) to be applied to the image, defaults to `UIScreen.main.scale`.
        public let scale: CGFloat

        /**
         Vertical scaling factor. Default is `0.95`, leaving a small vertical padding.

         The `verticalScalingFactor` describes the maximum vertical amplitude
         of the envelope being drawn in relation to its view's (image's) size.

         * `0`: the waveform has no vertical amplitude and is just a line.
         * `1`: the waveform uses the full available vertical space.
         * `> 1`: louder waveform samples will extend out of the view boundaries and clip.
         */
        public let verticalScalingFactor: CGFloat

        /// Waveform antialiasing. If enabled, may reduce overall opacity. Default is `false`.
        public let shouldAntialias: Bool

        public var shouldDamp: Bool {
            damping != nil
        }

        public init(size: CGSize = .zero,
                    backgroundColor: DSColor = DSColor.clear,
                    style: Style = .gradient([DSColor.black, DSColor.gray]),
                    damping: Damping? = nil,
                    scale: CGFloat = DSScreen.scale,
                    verticalScalingFactor: CGFloat = 0.95,
                    shouldAntialias: Bool = false) {
            guard verticalScalingFactor > 0 else {
                preconditionFailure("verticalScalingFactor must be greater 0")
            }

            self.backgroundColor = backgroundColor
            self.style = style
            self.damping = damping
            self.size = size
            self.scale = scale
            self.verticalScalingFactor = verticalScalingFactor
            self.shouldAntialias = shouldAntialias
        }

        /// Build a new `Waveform.Configuration` with only the given parameters replaced.
        public func with(size: CGSize? = nil,
                         backgroundColor: DSColor? = nil,
                         style: Style? = nil,
                         damping: Damping? = nil,
                         scale: CGFloat? = nil,
                         verticalScalingFactor: CGFloat? = nil,
                         shouldAntialias: Bool? = nil
        ) -> Configuration {
            Configuration(
                size: size ?? self.size,
                backgroundColor: backgroundColor ?? self.backgroundColor,
                style: style ?? self.style,
                damping: damping ?? self.damping,
                scale: scale ?? self.scale,
                verticalScalingFactor: verticalScalingFactor ?? self.verticalScalingFactor,
                shouldAntialias: shouldAntialias ?? self.shouldAntialias
            )
        }
    }
}<|MERGE_RESOLUTION|>--- conflicted
+++ resolved
@@ -14,9 +14,6 @@
     public typealias DSColor = UIColor
     public typealias DSImage = UIImage
     public enum DSScreen {
-<<<<<<< HEAD
-        public static var scale: CGFloat { UIScreen.main.scale }
-=======
         public static var scale: CGFloat {
             #if swift(>=5.9) && os(visionOS)
             return (UIApplication.shared.connectedScenes.first(where: {$0 is UIWindowScene}) as? UIWindowScene)?.traitCollection.displayScale ?? 1
@@ -24,7 +21,6 @@
             return UIScreen.main.scale
             #endif
         }
->>>>>>> d5106db4
     }
 #endif
 
